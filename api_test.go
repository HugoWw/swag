// Copyright © 2022 zc2638 <zc2638@qq.com>.
//
// Licensed under the Apache License, Version 2.0 (the "License");
// you may not use this file except in compliance with the License.
// You may obtain a copy of the License at
//
//     http://www.apache.org/licenses/LICENSE-2.0
//
// Unless required by applicable law or agreed to in writing, software
// distributed under the License is distributed on an "AS IS" BASIS,
// WITHOUT WARRANTIES OR CONDITIONS OF ANY KIND, either express or implied.
// See the License for the specific language governing permissions and
// limitations under the License.

package swag

import (
	"io"
	"net/http"
	"net/http/httptest"
	"strings"
	"testing"

	"github.com/stretchr/testify/assert"
)

func TestEndpoints_ServeHTTPNotFound(t *testing.T) {
	req, _ := http.NewRequest(http.MethodGet, "http://localhost", nil)
	w := httptest.NewRecorder()

	var es Endpoints
	es.ServeHTTP(w, req)
	assert.Equal(t, http.StatusNotFound, w.Code)
}

func TestEndpoints_ServeHTTP(t *testing.T) {
	fn := func(v string) *Endpoint {
		return &Endpoint{
			Handler: func(w http.ResponseWriter, req *http.Request) {
				w.WriteHeader(http.StatusOK)
				_, _ = io.WriteString(w, v)
			},
		}
	}

	es := Endpoints{
		Delete:  fn("Delete"),
		Head:    fn("Head"),
		Get:     fn("Get"),
		Options: fn("Options"),
		Post:    fn("Post"),
		Put:     fn("Put"),
		Patch:   fn("Patch"),
		Trace:   fn("Trace"),
		Connect: fn("Connect"),
	}

	methods := []string{
		http.MethodDelete,
		http.MethodHead,
		http.MethodGet,
		http.MethodOptions,
		http.MethodPost,
		http.MethodPut,
		http.MethodPatch,
		http.MethodTrace,
		http.MethodConnect,
	}
	for _, method := range methods {
		req, err := http.NewRequest(strings.ToUpper(method), "http://localhost", nil)
		assert.Nil(t, err)

		w := httptest.NewRecorder()
		es.ServeHTTP(w, req)
		assert.Equal(t, strings.ToUpper(w.Body.String()), strings.ToUpper(method))
	}
}

func TestAPI_AddOptions(t *testing.T) {
	type args struct {
		options []Option
	}
	tests := []struct {
		name string
		args args
		want *API
	}{
		{
			name: "base path",
			args: args{
				options: []Option{
					func(api *API) {
						api.BasePath = "/test"
					},
				},
			},
			want: &API{
				BasePath: "/test",
				Swagger:  "2.0",
				Schemes:  []string{"http"},
				Info: Info{
					Description:    "Describe your API",
					Title:          "Your API Title",
					Version:        "SNAPSHOT",
					TermsOfService: "http://swagger.io/terms/",
					License: License{
						Name: "Apache 2.0",
						URL:  "http://www.apache.org/licenses/LICENSE-2.0.html",
					},
				},
			},
		},
	}
	for _, tt := range tests {
		t.Run(tt.name, func(t *testing.T) {
			actual := New()
			actual.AddOptions(tt.args.options...)
			assert.Equal(t, tt.want, actual)
		})
	}
}

func TestAPI_AddTag(t *testing.T) {
	type args struct {
		name        string
		description string
	}
	tests := []struct {
		name string
		args args
		want *API
	}{
		{
			name: "add test tag",
			args: args{
				name:        "test",
				description: "test",
			},
			want: &API{
				BasePath: "/",
				Swagger:  "2.0",
				Schemes:  []string{"http"},
				Info: Info{
					Description:    "Describe your API",
					Title:          "Your API Title",
					Version:        "SNAPSHOT",
					TermsOfService: "http://swagger.io/terms/",
					License: License{
						Name: "Apache 2.0",
						URL:  "http://www.apache.org/licenses/LICENSE-2.0.html",
					},
				},
				Tags: []Tag{
					{
						Name:        "test",
						Description: "test",
					},
				},
			},
		},
	}
	for _, tt := range tests {
		t.Run(tt.name, func(t *testing.T) {
			actual := New()
			actual.AddTag(tt.args.name, tt.args.description)
			assert.Equal(t, tt.want, actual)
		})
	}
}

func TestAPI_Clone(t *testing.T) {
	type fields struct {
		Swagger             string
		Info                Info
		BasePath            string
		Schemes             []string
		Paths               map[string]*Endpoints
		Definitions         map[string]Object
		Tags                []Tag
		Host                string
		SecurityDefinitions map[string]SecurityScheme
		Security            *SecurityRequirement
		tags                []Tag
		prefixPath          string
	}
	tests := []struct {
		name   string
		fields fields
		want   *API
	}{
		{
			name:   "none",
			fields: fields{},
			want:   &API{},
		},
		{
			name: "base field",
			fields: fields{
				BasePath: "/",
				Swagger:  "2.0",
				Schemes:  []string{"http"},
			},
			want: &API{
				BasePath: "/",
				Swagger:  "2.0",
				Schemes:  []string{"http"},
			},
		},
	}
	for _, tt := range tests {
		t.Run(tt.name, func(t *testing.T) {
			a := &API{
				Swagger:             tt.fields.Swagger,
				Info:                tt.fields.Info,
				BasePath:            tt.fields.BasePath,
				Schemes:             tt.fields.Schemes,
				Paths:               tt.fields.Paths,
				Definitions:         tt.fields.Definitions,
				Tags:                tt.fields.Tags,
				Host:                tt.fields.Host,
				SecurityDefinitions: tt.fields.SecurityDefinitions,
				Security:            tt.fields.Security,
				tags:                tt.fields.tags,
				prefixPath:          tt.fields.prefixPath,
			}
			assert.Equalf(t, tt.want, a.Clone(), "Clone()")
		})
	}
}

func TestUIHandler(t *testing.T) {
	type args struct {
		prefix string
		uri    string
		req    *http.Request
	}
	tests := []struct {
		name     string
		args     args
		wantCode int
	}{
		{
			name: "200",
			args: args{
				prefix: "/swagger/ui",
				uri:    "/swagger/ui",
				req:    httptest.NewRequest(http.MethodGet, "/swagger/ui/", nil),
			},
			wantCode: http.StatusOK,
		},
		{
			name: "302",
			args: args{
				prefix: "/swagger/ui",
				uri:    "/swagger/ui",
				req:    httptest.NewRequest(http.MethodGet, "/swagger/ui", nil),
			},
			wantCode: http.StatusFound,
		},
		{
			name: "404",
			args: args{
				prefix: "/swagger/ui",
				uri:    "/swagger/ui",
				req:    httptest.NewRequest(http.MethodGet, "/", nil),
			},
			wantCode: http.StatusNotFound,
		},
	}
	for _, tt := range tests {
		t.Run(tt.name, func(t *testing.T) {
			w := httptest.NewRecorder()
			handler := UIHandler(tt.args.prefix, tt.args.uri, false)
			handler.ServeHTTP(w, tt.args.req)
			assert.Equalf(t, tt.wantCode, w.Code, "UIPatterns(%v)", tt.args.prefix)
		})
	}
}

func TestUIPatterns(t *testing.T) {
	all := []string{
		"/",
		"favicon-16x16.png",
		"favicon-32x32.png",
		"index.html",
		"oauth2-redirect.html",
		"swagger-ui-bundle.js",
		"swagger-ui-bundle.js.map",
		"swagger-ui-es-bundle-core.js",
		"swagger-ui-es-bundle-core.js.map",
		"swagger-ui-es-bundle.js",
		"swagger-ui-es-bundle.js.map",
		"swagger-ui-standalone-preset.js",
		"swagger-ui-standalone-preset.js.map",
		"swagger-ui.css",
		"swagger-ui.css.map",
		"swagger-ui.js",
		"swagger-ui.js.map",
	}
	uiAll := []string{
		"/swagger/ui/",
		"/swagger/ui/favicon-16x16.png",
		"/swagger/ui/favicon-32x32.png",
		"/swagger/ui/index.html",
		"/swagger/ui/oauth2-redirect.html",
		"/swagger/ui/swagger-ui-bundle.js",
		"/swagger/ui/swagger-ui-bundle.js.map",
		"/swagger/ui/swagger-ui-es-bundle-core.js",
		"/swagger/ui/swagger-ui-es-bundle-core.js.map",
		"/swagger/ui/swagger-ui-es-bundle.js",
		"/swagger/ui/swagger-ui-es-bundle.js.map",
		"/swagger/ui/swagger-ui-standalone-preset.js",
		"/swagger/ui/swagger-ui-standalone-preset.js.map",
		"/swagger/ui/swagger-ui.css",
		"/swagger/ui/swagger-ui.css.map",
		"/swagger/ui/swagger-ui.js",
		"/swagger/ui/swagger-ui.js.map",
	}

	type args struct {
		prefix string
	}
	tests := []struct {
		name string
		args args
		want []string
	}{
		{
			name: "no prefix",
			args: args{prefix: ""},
			want: all,
		},
		{
			name: "swagger prefix",
			args: args{prefix: "/swagger/ui"},
			want: uiAll,
		},
	}
	for _, tt := range tests {
		t.Run(tt.name, func(t *testing.T) {
			assert.Equalf(t, tt.want, UIPatterns(tt.args.prefix), "UIPatterns(%v)", tt.args.prefix)
		})
	}
}

<<<<<<< HEAD
func TestAPI_addPath(t *testing.T) {
	type args struct {
		e *Endpoint
	}
	tests := []struct {
		name string
		args args
		want *API
	}{
		{
			name: "get",
			args: args{
				e: &Endpoint{Path: "/test", Method: http.MethodGet},
			},
			want: &API{
				Paths: map[string]*Endpoints{
					"/test": {
						Get: &Endpoint{Path: "/test", Method: http.MethodGet},
					},
				},
			},
		},
		{
			name: "post",
			args: args{
				e: &Endpoint{Path: "/test", Method: http.MethodPost},
			},
			want: &API{
				Paths: map[string]*Endpoints{
					"/test": {
						Post: &Endpoint{Path: "/test", Method: http.MethodPost},
					},
				},
			},
		},
		{
			name: "put",
			args: args{
				e: &Endpoint{Path: "/test", Method: http.MethodPut},
			},
			want: &API{
				Paths: map[string]*Endpoints{
					"/test": {
						Put: &Endpoint{Path: "/test", Method: http.MethodPut},
					},
				},
			},
		},
		{
			name: "patch",
			args: args{
				e: &Endpoint{Path: "/test", Method: http.MethodPatch},
			},
			want: &API{
				Paths: map[string]*Endpoints{
					"/test": {
						Patch: &Endpoint{Path: "/test", Method: http.MethodPatch},
					},
				},
			},
		},
		{
			name: "delete",
			args: args{
				e: &Endpoint{Path: "/test", Method: http.MethodDelete},
			},
			want: &API{
				Paths: map[string]*Endpoints{
					"/test": {
						Delete: &Endpoint{Path: "/test", Method: http.MethodDelete},
					},
				},
			},
		},
		{
			name: "head",
			args: args{
				e: &Endpoint{Path: "/test", Method: http.MethodHead},
			},
			want: &API{
				Paths: map[string]*Endpoints{
					"/test": {
						Head: &Endpoint{Path: "/test", Method: http.MethodHead},
					},
				},
			},
		},
		{
			name: "options",
			args: args{
				e: &Endpoint{Path: "/test", Method: http.MethodOptions},
			},
			want: &API{
				Paths: map[string]*Endpoints{
					"/test": {
						Options: &Endpoint{Path: "/test", Method: http.MethodOptions},
					},
				},
			},
		},
		{
			name: "trace",
			args: args{
				e: &Endpoint{Path: "/test", Method: http.MethodTrace},
			},
			want: &API{
				Paths: map[string]*Endpoints{
					"/test": {
						Trace: &Endpoint{Path: "/test", Method: http.MethodTrace},
					},
				},
			},
		},
		{
			name: "connect",
			args: args{
				e: &Endpoint{Path: "/test", Method: http.MethodConnect},
			},
			want: &API{
				Paths: map[string]*Endpoints{
					"/test": {
						Connect: &Endpoint{Path: "/test", Method: http.MethodConnect},
					},
=======
func TestAPI_Walk(t *testing.T) {
	type fields struct {
		Endpoints []*Endpoint
	}
	type args struct {
		fn func(rawPath string, endpoint *Endpoint)
	}
	tests := []struct {
		name   string
		fields fields
		args   args
	}{
		{
			name: "normal",
			fields: fields{
				Endpoints: []*Endpoint{
					{Path: "/test", Method: http.MethodGet},
					{Path: "/test", Method: http.MethodPost},
					{Path: "/test", Method: http.MethodPut},
					{Path: "/test", Method: http.MethodPatch},
					{Path: "/test", Method: http.MethodDelete},
					{Path: "/test", Method: http.MethodHead},
					{Path: "/test", Method: http.MethodOptions},
					{Path: "/test", Method: http.MethodTrace},
					{Path: "/test", Method: http.MethodConnect},
				},
			},
			args: args{
				fn: func(rawPath string, e *Endpoint) {
					assert.Equal(t, "/test", rawPath, "API_Walk()")
>>>>>>> 0b627944
				},
			},
		},
	}
	for _, tt := range tests {
		t.Run(tt.name, func(t *testing.T) {
<<<<<<< HEAD
			actual := &API{}
			actual.addPath(tt.args.e)
			assert.Equal(t, tt.want, actual, "API_addPath()")
=======
			api := New()
			api.AddEndpoint()
			api.Walk(tt.args.fn)
>>>>>>> 0b627944
		})
	}
}<|MERGE_RESOLUTION|>--- conflicted
+++ resolved
@@ -343,7 +343,6 @@
 	}
 }
 
-<<<<<<< HEAD
 func TestAPI_addPath(t *testing.T) {
 	type args struct {
 		e *Endpoint
@@ -467,7 +466,20 @@
 					"/test": {
 						Connect: &Endpoint{Path: "/test", Method: http.MethodConnect},
 					},
-=======
+				},
+			},
+		},
+	}
+
+	for _, tt := range tests {
+		t.Run(tt.name, func(t *testing.T) {
+			actual := &API{}
+			actual.addPath(tt.args.e)
+			assert.Equal(t, tt.want, actual, "API_addPath()")
+		})
+	}
+}
+
 func TestAPI_Walk(t *testing.T) {
 	type fields struct {
 		Endpoints []*Endpoint
@@ -498,22 +510,15 @@
 			args: args{
 				fn: func(rawPath string, e *Endpoint) {
 					assert.Equal(t, "/test", rawPath, "API_Walk()")
->>>>>>> 0b627944
-				},
-			},
-		},
-	}
-	for _, tt := range tests {
-		t.Run(tt.name, func(t *testing.T) {
-<<<<<<< HEAD
-			actual := &API{}
-			actual.addPath(tt.args.e)
-			assert.Equal(t, tt.want, actual, "API_addPath()")
-=======
+				},
+			},
+		},
+	}
+	for _, tt := range tests {
+		t.Run(tt.name, func(t *testing.T) {
 			api := New()
 			api.AddEndpoint()
 			api.Walk(tt.args.fn)
->>>>>>> 0b627944
 		})
 	}
 }